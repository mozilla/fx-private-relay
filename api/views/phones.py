from datetime import datetime, timezone
import logging

import phonenumbers

from django.apps import apps
from django.conf import settings
from django.core.exceptions import ObjectDoesNotExist
from django.forms import model_to_dict

from rest_framework import (
    decorators,
    permissions,
    response,
    throttling,
    viewsets,
    exceptions,
)
from rest_framework.generics import get_object_or_404

from api.views import SaveToRequestUser
from emails.models import Profile, get_storing_phone_log

from phones.models import (
    InboundContact,
    RealPhone,
    RelayNumber,
    get_last_text_sender,
    get_pending_unverified_realphone_records,
    get_valid_realphone_verification_record,
    get_verified_realphone_record,
    get_verified_realphone_records,
    send_welcome_message,
    suggested_numbers,
    location_numbers,
    area_code_numbers,
    twilio_client,
)

from ..exceptions import ConflictError
from ..permissions import HasPhoneService
from ..renderers import (
    TemplateTwiMLRenderer,
    vCardRenderer,
)
from ..serializers.phones import (
    InboundContactSerializer,
    RealPhoneSerializer,
    RelayNumberSerializer,
)


logger = logging.getLogger("events")
info_logger = logging.getLogger("eventsinfo")


def twilio_validator():
    phones_config = apps.get_app_config("phones")
    validator = phones_config.twilio_validator
    return validator


class RealPhoneRateThrottle(throttling.UserRateThrottle):
    rate = settings.PHONE_RATE_LIMIT


class RealPhoneViewSet(SaveToRequestUser, viewsets.ModelViewSet):
    """
    Get real phone number records for the authenticated user.

    The authenticated user must have a subscription that grants one of the
    `SUBSCRIPTIONS_WITH_PHONE` capabilities.

    Client must be authenticated, and these endpoints only return data that is
    "owned" by the authenticated user.

    All endpoints are rate-limited to settings.PHONE_RATE_LIMIT
    """

    http_method_names = ["get", "post", "patch", "delete"]
    permission_classes = [permissions.IsAuthenticated, HasPhoneService]
    serializer_class = RealPhoneSerializer
    # TODO: this doesn't seem to e working?
    throttle_classes = [RealPhoneRateThrottle]

    def get_queryset(self):
        return RealPhone.objects.filter(user=self.request.user)

    def create(self, request):
        """
        Add real phone number to the authenticated user.

        The "flow" to verify a real phone number is:
        1. POST a number (Will text a verification code to the number)
        2a. PATCH the verification code to the realphone/{id} endpoint
        2b. POST the number and verification code together

        The authenticated user must have a subscription that grants one of the
        `SUBSCRIPTIONS_WITH_PHONE` capabilities.

        The `number` field should be in [E.164][e164] format which includes a country
        code. If the number is not in E.164 format, this endpoint will try to
        create an E.164 number by prepending the country code of the client
        making the request (i.e., from the `X-Client-Region` HTTP header).

        If the `POST` does NOT include a `verification_code` and the number is
        a valid (currently, US-based) number, this endpoint will text a
        verification code to the number.

        If the `POST` DOES include a `verification_code`, and the code matches
        a code already sent to the number, this endpoint will set `verified` to
        `True` for this number.

        [e164]: https://en.wikipedia.org/wiki/E.164
        """
        serializer = self.get_serializer(data=request.data)
        serializer.is_valid(raise_exception=True)

        # Check if the request includes a valid verification_code
        # value, look for any un-expired record that matches both the phone
        # number and verification code and mark it verified.
        verification_code = serializer.validated_data.get("verification_code")
        if verification_code:
            valid_record = get_valid_realphone_verification_record(
                request.user, serializer.validated_data["number"], verification_code
            )
            if not valid_record:
                raise exceptions.ValidationError(
                    "Could not find that verification_code for user and number. It may have expired."
                )

            headers = self.get_success_headers(serializer.validated_data)
            verified_valid_record = valid_record.mark_verified()
            response_data = model_to_dict(
                verified_valid_record,
                fields=[
                    "id",
                    "number",
                    "verification_sent_date",
                    "verified",
                    "verified_date",
                ],
            )
            return response.Response(response_data, status=201, headers=headers)

        # to prevent sending verification codes to verified numbers,
        # check if the number is already a verified number.
        is_verified = get_verified_realphone_record(serializer.validated_data["number"])
        if is_verified:
            raise ConflictError("A verified record already exists for this number.")

        # to prevent abusive sending of verification messages,
        # check if there is an un-expired verification code for the user
        pending_unverified_records = get_pending_unverified_realphone_records(
            serializer.validated_data["number"]
        )
        if pending_unverified_records:
            raise ConflictError(
                "An unverified record already exists for this number.",
            )

        # We call an additional _validate_number function with the request
        # to try to parse the number as a local national number in the
        # request.country attribute
        valid_number = _validate_number(request)
        serializer.validated_data["number"] = valid_number.phone_number
        serializer.validated_data["country_code"] = valid_number.country_code.upper()

        self.perform_create(serializer)
        headers = self.get_success_headers(serializer.validated_data)
        response_data = serializer.data
        response_data["message"] = (
            "Sent verification code to "
            f"{valid_number.phone_number} "
            f"(country: {valid_number.country_code} "
            f"carrier: {valid_number.carrier})"
        )
        return response.Response(response_data, status=201, headers=headers)

    # check verification_code during partial_update to compare
    # the value sent in the request against the value already on the instance
    # TODO: this logic might be able to move "up" into the model, but it will
    # need some more serious refactoring of the RealPhone.save() method
    def partial_update(self, request, *args, **kwargs):
        """
        Update the authenticated user's real phone number.

        The authenticated user must have a subscription that grants one of the
        `SUBSCRIPTIONS_WITH_PHONE` capabilities.

        The `{id}` should match a previously-`POST`ed resource that belongs to the user.

        The `number` field should be in [E.164][e164] format which includes a country
        code.

        The `verification_code` should be the code that was texted to the
        number during the `POST`. If it matches, this endpoint will set
        `verified` to `True` for this number.

        [e164]: https://en.wikipedia.org/wiki/E.164
        """
        instance = self.get_object()
        if request.data["number"] != instance.number:
            raise exceptions.ValidationError("Invalid number for ID.")
        # TODO: check verification_sent_date is not "expired"?
        # Note: the RealPhone.save() logic should prevent expired verifications
        if (
            "verification_code" not in request.data
            or not request.data["verification_code"] == instance.verification_code
        ):
            raise exceptions.ValidationError(
                "Invalid verification_code for ID. It may have expired."
            )

        instance.mark_verified()
        return super().partial_update(request, *args, **kwargs)

    def destroy(self, request, *args, **kwargs):
        """
        Delete a real phone resource.

        Only **un-verified** real phone resources can be deleted.
        """
        instance = self.get_object()
        if instance.verified:
            raise exceptions.ValidationError(
                "Only un-verified real phone resources can be deleted."
            )

        return super().destroy(request, *args, **kwargs)


class RelayNumberViewSet(SaveToRequestUser, viewsets.ModelViewSet):
    http_method_names = ["get", "post", "patch"]
    permission_classes = [permissions.IsAuthenticated, HasPhoneService]
    serializer_class = RelayNumberSerializer

    def get_queryset(self):
        return RelayNumber.objects.filter(user=self.request.user)

    def create(self, request, *args, **kwargs):
        """
        Provision a phone number with Twilio and assign to the authenticated user.

        ⚠️ **THIS WILL BUY A PHONE NUMBER** ⚠️
        If you have real account credentials in your `TWILIO_*` env vars, this
        will really provision a Twilio number to your account. You can use
        [Test Credentials][test-creds] to call this endpoint without making a
        real phone number purchase. If you do, you need to pass one of the
        [test phone numbers][test-numbers].

        The `number` should be in [E.164][e164] format.

        Every call or text to the relay number will be sent as a webhook to the
        URL configured for your `TWILIO_SMS_APPLICATION_SID`.

        [test-creds]: https://www.twilio.com/docs/iam/test-credentials
        [test-numbers]: https://www.twilio.com/docs/iam/test-credentials#test-incoming-phone-numbers-parameters-PhoneNumber
        [e164]: https://en.wikipedia.org/wiki/E.164
        """
        existing_number = RelayNumber.objects.filter(user=request.user)
        if existing_number:
            raise exceptions.ValidationError("User already has a RelayNumber.")
        return super().create(request, *args, **kwargs)

    def partial_update(self, request, *args, **kwargs):
        """
        Update the authenticated user's relay number.

        The authenticated user must have a subscription that grants one of the
        `SUBSCRIPTIONS_WITH_PHONE` capabilities.

        The `{id}` should match a previously-`POST`ed resource that belongs to the authenticated user.

        This is primarily used to toggle the `enabled` field.
        """
        return super().partial_update(request, *args, **kwargs)

    @decorators.action(detail=False)
    def suggestions(self, request):
        """
        Returns suggested relay numbers for the authenticated user.

        Based on the user's real number, returns available relay numbers:
          * `same_prefix_options`: Numbers that match as much of the user's real number as possible.
          * `other_areas_options`: Numbers that exactly match the user's real number, in a different area code.
          * `same_area_options`: Other numbers in the same area code as the user.
          * `random_options`: Available numbers in the user's country
        """
        numbers = suggested_numbers(request.user)
        return response.Response(numbers)

    @decorators.action(detail=False)
    def search(self, request):
        """
        Search for available numbers.

        This endpoints uses the underlying [AvailablePhoneNumbers][apn] API.

        Accepted query params:
          * ?location=
            * Will be passed to `AvailablePhoneNumbers` `in_locality` param
          * ?area_code=
            * Will be passed to `AvailablePhoneNumbers` `area_code` param

        [apn]: https://www.twilio.com/docs/phone-numbers/api/availablephonenumberlocal-resource#read-multiple-availablephonenumberlocal-resources
        """
        real_phone = get_verified_realphone_records(request.user).first()
        if real_phone:
            country_code = real_phone.country_code
        else:
            country_code = "US"
        location = request.query_params.get("location")
        if location is not None:
            numbers = location_numbers(location, country_code)
            return response.Response(numbers)

        area_code = request.query_params.get("area_code")
        if area_code is not None:
            numbers = area_code_numbers(area_code, country_code)
            return response.Response(numbers)

        return response.Response({}, 404)


class InboundContactViewSet(viewsets.ModelViewSet):
    http_method_names = ["get", "patch"]
    permission_classes = [permissions.IsAuthenticated, HasPhoneService]
    serializer_class = InboundContactSerializer

    def get_queryset(self):
        request_user_relay_num = get_object_or_404(RelayNumber, user=self.request.user)
        return InboundContact.objects.filter(relay_number=request_user_relay_num)


def _validate_number(request):
    parsed_number = _parse_number(
        request.data["number"], getattr(request, "country", None)
    )
    if not parsed_number:
        country = None
        if hasattr(request, "country"):
            country = request.country
        error_message = f"number must be in E.164 format, or in local national format of the country detected: {country}"
        raise exceptions.ValidationError(error_message)

    e164_number = f"+{parsed_number.country_code}{parsed_number.national_number}"
    number_details = _get_number_details(e164_number)
    if not number_details:
        raise exceptions.ValidationError(
            f"Could not get number details for {e164_number}"
        )

    if number_details.country_code.upper() not in settings.TWILIO_ALLOWED_COUNTRY_CODES:
        raise exceptions.ValidationError(
            "Relay Phone is currently only available for these country codes: "
            f"{sorted(settings.TWILIO_ALLOWED_COUNTRY_CODES)!r}. "
            "Your phone number country code is: "
            f"'{number_details.country_code.upper()}'."
        )

    return number_details


def _parse_number(number, country=None):
    try:
        # First try to parse assuming number is E.164 with country prefix
        return phonenumbers.parse(number)
    except phonenumbers.phonenumberutil.NumberParseException as e:
        if e.error_type == e.INVALID_COUNTRY_CODE and country is not None:
            try:
                # Try to parse, assuming number is local national format
                # in the detected request country
                return phonenumbers.parse(number, country)
            except Exception:
                return None
    return None


def _get_number_details(e164_number):
    try:
        client = twilio_client()
        return client.lookups.v1.phone_numbers(e164_number).fetch(type=["carrier"])
    except Exception:
        logger.exception(f"Could not get number details for {e164_number}")
        return None


@decorators.api_view()
@decorators.permission_classes([permissions.AllowAny])
@decorators.renderer_classes([vCardRenderer])
def vCard(request, lookup_key):
    """
    Get a Relay vCard. `lookup_key` should be passed in url path.

    We use this to return a vCard for a number. When we create a RelayNumber,
    we create a secret lookup_key and text it to the user.
    """
    if lookup_key is None:
        return response.Response(status=404)

    try:
        relay_number = RelayNumber.objects.get(vcard_lookup_key=lookup_key)
    except RelayNumber.DoesNotExist:
        raise exceptions.NotFound()
    number = relay_number.number

    resp = response.Response({"number": number})
    resp["Content-Disposition"] = f"attachment; filename={number}.vcf"
    return resp


@decorators.api_view(["POST"])
@decorators.permission_classes([permissions.IsAuthenticated, HasPhoneService])
def resend_welcome_sms(request):
    """
    Resend the "Welcome" SMS, including vCard.

    Requires the user to be signed in and to have phone service.
    """
    try:
        relay_number = RelayNumber.objects.get(user=request.user)
    except RelayNumber.DoesNotExist:
        raise exceptions.NotFound()
    send_welcome_message(request.user, relay_number)

    resp = response.Response(status=201, data={"msg": "sent"})
    return resp


@decorators.api_view(["POST"])
@decorators.permission_classes([permissions.AllowAny])
@decorators.renderer_classes([TemplateTwiMLRenderer])
def inbound_sms(request):
    _validate_twilio_request(request)
    inbound_body = request.data.get("Body", None)
    inbound_from = request.data.get("From", None)
    inbound_to = request.data.get("To", None)
    if inbound_body is None or inbound_from is None or inbound_to is None:
        raise exceptions.ValidationError("Message missing From, To, Or Body.")

    relay_number, real_phone = _get_phone_objects(inbound_to)
    _check_remaining(relay_number, "texts")

    if inbound_from == real_phone.number:
        _handle_sms_reply(relay_number, real_phone, inbound_body)
        return response.Response(
            status=200,
            template_name="twiml_empty_response.xml",
        )

    number_disabled = _check_disabled(relay_number, "texts")
    if number_disabled:
        return response.Response(
            status=200,
            template_name="twiml_empty_response.xml",
        )
    inbound_contact = _get_inbound_contact(relay_number, inbound_from)
    if inbound_contact:
        _check_and_update_contact(inbound_contact, "texts", relay_number)

    client = twilio_client()
    client.messages.create(
        from_=relay_number.number,
        body=f"[Relay 📲 {inbound_from}] {inbound_body}",
        to=real_phone.number,
    )
    relay_number.remaining_texts -= 1
    relay_number.texts_forwarded += 1
    relay_number.save()
    return response.Response(
        status=201,
        template_name="twiml_empty_response.xml",
    )


@decorators.api_view(["POST"])
@decorators.permission_classes([permissions.AllowAny])
@decorators.renderer_classes([TemplateTwiMLRenderer])
def inbound_call(request):
    _validate_twilio_request(request)
    inbound_from = request.data.get("Caller", None)
    inbound_to = request.data.get("Called", None)
    if inbound_from is None or inbound_to is None:
        raise exceptions.ValidationError("Call data missing Caller or Called.")

    relay_number, real_phone = _get_phone_objects(inbound_to)

<<<<<<< HEAD
    number_disabled = _check_disabled(relay_number, "calls")
    if number_disabled:
        say = "Sorry, that number is not available."
        return response.Response(
            {"say": say}, status=200, template_name="twiml_blocked.xml"
        )

    _check_remaining(relay_number, "minutes")
=======
    _check_disabled(relay_number, "calls")
    _check_remaining(relay_number, "seconds")
>>>>>>> de79f06a
    inbound_contact = _get_inbound_contact(relay_number, inbound_from)
    if inbound_contact:
        _check_and_update_contact(inbound_contact, "calls", relay_number)

    relay_number.calls_forwarded += 1
    relay_number.save()

    # Note: TemplateTwiMLRenderer will render this as TwiML
    return response.Response(
        {"inbound_from": inbound_from, "real_number": real_phone.number},
        status=201,
        template_name="twiml_dial.xml",
    )


@decorators.api_view(["POST"])
@decorators.permission_classes([permissions.AllowAny])
def voice_status(request):
    _validate_twilio_request(request)
    called = request.data.get("Called", None)
    call_status = request.data.get("CallStatus", None)
    if called is None or call_status is None:
        raise exceptions.ValidationError("Call data missing Called, CallStatus")
    if call_status != "completed":
        return response.Response(status=200)
    call_duration = request.data.get("CallDuration", None)
    if call_duration is None:
        raise exceptions.ValidationError("completed call data missing CallDuration")
    relay_number, _ = _get_phone_objects(called)
    relay_number.remaining_seconds = relay_number.remaining_seconds - int(call_duration)
    relay_number.save()
    if relay_number.remaining_seconds < 0:
        profile = relay_number.user.profile_set.first()
        info_logger.info(
            "phone_limit_exceeded",
            extra={
                "fxa_uid": profile.fxa.uid,
                "call_duration_in_seconds": int(call_duration),
                "relay_number_enabled": relay_number.enabled,
                "remaining_seconds": relay_number.remaining_seconds,
                "remaining_minutes": relay_number.remaining_minutes,
            },
        )
    return response.Response(status=200)


def _get_phone_objects(inbound_to):
    # Get RelayNumber and RealPhone
    try:
        relay_number = RelayNumber.objects.get(number=inbound_to)
        real_phone = RealPhone.objects.get(user=relay_number.user, verified=True)
    except ObjectDoesNotExist:
        raise exceptions.ValidationError("Could not find relay number.")

    return relay_number, real_phone


def _handle_sms_reply(relay_number, real_phone, inbound_body):
    client = twilio_client()
    storing_phone_log = get_storing_phone_log(relay_number)
    if not storing_phone_log:
        origin = settings.SITE_ORIGIN
        error = f"You can only reply if you allow Firefox Relay to keep a log of your callers and text senders. {origin}/accounts/settings/"
        client.messages.create(
            from_=relay_number.number,
            body=error,
            to=real_phone.number,
        )
        raise exceptions.ValidationError(error)
    last_text_sender = get_last_text_sender(relay_number)
    if last_text_sender == None:
        error = "Could not find a previous text sender."
        client.messages.create(
            from_=relay_number.number,
            body=error,
            to=real_phone.number,
        )
        raise exceptions.ValidationError(error)
    client.messages.create(
        from_=relay_number.number,
        body=inbound_body,
        to=last_text_sender.inbound_number,
    )
    relay_number.remaining_texts -= 1
    relay_number.texts_forwarded += 1
    relay_number.save()


def _check_disabled(relay_number, contact_type):
    # Check if RelayNumber is disabled
    if not relay_number.enabled:
        attr = f"{contact_type}_blocked"
        setattr(relay_number, attr, getattr(relay_number, attr) + 1)
        relay_number.save()
        return True


def _check_remaining(relay_number, resource_type):
    model_attr = f"remaining_{resource_type}"
    if getattr(relay_number, model_attr) <= 0:
        raise exceptions.ValidationError(f"Number is out of {resource_type}.")
    return True


def _get_inbound_contact(relay_number, inbound_from):
    # Check if RelayNumber is storing phone log
    profile = Profile.objects.get(user=relay_number.user)
    if not profile.store_phone_log:
        return None

    # Check if RelayNumber is blocking this inbound_from
    inbound_contact, _ = InboundContact.objects.get_or_create(
        relay_number=relay_number, inbound_number=inbound_from
    )
    return inbound_contact


def _check_and_update_contact(inbound_contact, contact_type, relay_number):
    if inbound_contact.blocked:
        contact_attr = f"num_{contact_type}_blocked"
        setattr(
            inbound_contact, contact_attr, getattr(inbound_contact, contact_attr) + 1
        )
        inbound_contact.save()
        relay_attr = f"{contact_type}_blocked"
        setattr(relay_number, relay_attr, getattr(relay_number, relay_attr) + 1)
        relay_number.save()
        raise exceptions.ValidationError(f"Number is not accepting {contact_type}.")

    inbound_contact.last_inbound_date = datetime.now(timezone.utc)
    # strip trailing "s": InboundContact.last_inbound_type is max_length 4
    inbound_contact.last_inbound_type = contact_type[:-1]
    attr = f"num_{contact_type}"
    setattr(inbound_contact, attr, getattr(inbound_contact, attr) + 1)
    inbound_contact.save()


def _validate_twilio_request(request):
    if "X-Twilio-Signature" not in request._request.headers:
        raise exceptions.ValidationError(
            "Invalid request: missing X-Twilio-Signature header."
        )

    url = request._request.build_absolute_uri()
    sorted_params = {}
    for param_key in sorted(request.data):
        sorted_params[param_key] = request.data.get(param_key)
    request_signature = request._request.headers["X-Twilio-Signature"]
    validator = twilio_validator()
    if not validator.validate(url, sorted_params, request_signature):
        raise exceptions.ValidationError("Invalid request: invalid signature")<|MERGE_RESOLUTION|>--- conflicted
+++ resolved
@@ -486,7 +486,6 @@
 
     relay_number, real_phone = _get_phone_objects(inbound_to)
 
-<<<<<<< HEAD
     number_disabled = _check_disabled(relay_number, "calls")
     if number_disabled:
         say = "Sorry, that number is not available."
@@ -494,11 +493,8 @@
             {"say": say}, status=200, template_name="twiml_blocked.xml"
         )
 
-    _check_remaining(relay_number, "minutes")
-=======
-    _check_disabled(relay_number, "calls")
     _check_remaining(relay_number, "seconds")
->>>>>>> de79f06a
+
     inbound_contact = _get_inbound_contact(relay_number, inbound_from)
     if inbound_contact:
         _check_and_update_contact(inbound_contact, "calls", relay_number)
