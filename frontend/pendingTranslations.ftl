# This Source Code Form is subject to the terms of the Mozilla Public
# License, v. 2.0. If a copy of the MPL was not distributed with this
# file, You can obtain one at http://mozilla.org/MPL/2.0/.

whatsnew-feature-mailing-list-heading = Get help protecting your privacy
whatsnew-feature-mailing-list-snippet = It’s not easy to keep up with the latest privacy and security tips…
whatsnew-feature-mailing-list-description = It’s not easy to keep up with the latest privacy and security tips and habits. So we started a newsletter to help you make your online life more secure.
whatsnew-feature-mailing-list-cta = Subscribe to the newsletter

whatsnew-feature-premium-expansion-eu-heading = Unlimited masks now available
# A preview of the full content of `whatsnew-feature-premium-expansion-eu-description`.
# Try to keep this string short, not longer than the English version.
whatsnew-feature-premium-expansion-eu-snippet = { -brand-name-firefox } { -brand-name-relay-premium } is now available in your country…
whatsnew-feature-premium-expansion-eu-description = { -brand-name-firefox } { -brand-name-relay-premium } is now available in your country. Protect your inbox with unlimited email masks, and get a unique { -brand-name-relay } email domain to make creating masks on the go easy and secure.
whatsnew-feature-premium-expansion-eu-cta = Get { -brand-name-relay-premium }

premium-promo-availability-warning-4 = { -brand-name-relay-premium } is available in Austria, Bulgaria, Belgium, Canada, Croatia, Cyprus, Czech Republic, Denmark, Estonia, Finland, France, Germany, Greece, Hungary, Ireland, Italy, Latvia, Lithuania, Luxembourg, Malaysia, Malta, Netherlands, New Zealand, Poland, Portugal, Romania, Singapore, Slovakia, Slovenia, Spain, Sweden, Switzerland, United Kingdom, and the United States.
faq-question-availability-answer-v4 = Free { -brand-name-relay } is available in most countries. { -brand-name-relay-premium } is available in Austria, Bulgaria, Belgium, Canada, Croatia, Cyprus, Czech Republic, Denmark, Estonia, Finland, France, Germany, Greece, Hungary, Ireland, Italy, Latvia, Lithuania, Luxembourg, Malaysia, Malta, Netherlands, New Zealand, Poland, Portugal, Romania, Singapore, Slovakia, Slovenia, Spain, Sweden, Switzerland, United Kingdom, and the United States.

# Updated custom mask generation modal
modal-custom-alias-picker-tip = Tip: To create a custom mask anytime, make it up on the spot. If you use your { -brand-name-relay } domain, it’ll work, even if you didn’t generate it here first.
modal-custom-alias-picker-form-prefix-placeholder-2 = @customdomain.mozmail.com 
modal-custom-alias-picker-form-prefix-label-3 = Enter the text that goes before the @ symbol:

# Mask limit has been reached. 
# Variables:
# $limit (number) - the current limit of free masks you can create.
profile-maxed-aliases-tooltip = You’ve used all { $limit } masks. You can reuse them, but using a unique mask for each account is the most secure option.
profile-maxed-aliases-with-phone-header = Maximize your email and phone protection
profile-maxed-aliases-without-phone-header = Maximize your { -brand-name-relay } email protection
profile-maxed-aliases-with-phone-description = You’ve hit your { $limit }-mask limit on your free { -brand-name-relay } account. Upgrade to { -brand-name-relay-premium } for unlimited email masks, plus the ability to protect your phone number.
profile-maxed-aliases-without-phone-description = You’ve hit your { $limit }-mask limit on your free { -brand-name-relay } account. Upgrade to { -brand-name-relay-premium } for unlimited email masks.
profile-maxed-aliases-cta = Upgrade to { -brand-name-premium }
profile-label-set-your-custom-domain-free-user = Get your own email domain with { -brand-name-premium }

tooltip-email-domain-explanation-title-free = Get your own { -brand-name-relay } email domain
tooltip-email-domain-explanation-part-one-free = With { -brand-name-premium }, you can create unlimited, custom { -brand-name-relay } masks on the go using a unique { -brand-name-relay } email domain — you won’t even have to generate them here first.

nav-profile-manage-account = Manage your account
nav-profile-image-alt-v2 = account avatar
faq-question-acceptable-use-answer-measure-account-v2 = Requiring an account with a verified email address

<<<<<<< HEAD
profile-promo-email-blocking-label-promotionals-2 = Blocking promo emails
profile-promo-email-blocking-label-none-2 = Blocking all emails
profile-promo-email-blocking-label-forwarding-2 = Forwarding all emails
profile-promo-email-blocking-description-none-3 = All emails sent to this mask will be forwarded to your real address.
=======
profile-free-onboarding--welcome-headline = Welcome to { -brand-name-relay }
profile-free-onboarding--welcome-description = Let’s create your first email mask.
profile-free-onboarding--welcome-item-headline-1 = Use free email masks to protect your real address
profile-free-onboarding--welcome-item-description-1 = Anywhere you need an email address, use an email mask instead.
profile-free-onboarding--welcome-item-headline-2 = What’s an email mask?
profile-free-onboarding--welcome-item-description-2 = { -brand-name-relay } email masks are anonymous email addresses that forward messages to your real address. Let’s create your first one together.
profile-free-onboarding--welcome-generate-new-mask = Generate new mask
profile-free-onboarding--skip-step = Skip
profile-free-onboarding--next-step = Next
profile-free-onboarding--close-modal = Close modal
profile-free-onboarding--copy-mask-headline = Copy your mask to use it
profile-free-onboarding--copy-mask-description = Don’t worry about forgetting it—it will appear on your dashboard.
profile-free-onboarding--copy-mask-email-mask-label = Enter email mask label
profile-free-onboarding--copy-mask-item-headline-1 = Sign up for newsletters
profile-free-onboarding--copy-mask-item-description-1 = Get great content without sharing your real address.
profile-free-onboarding--copy-mask-item-headline-2 = Get the shirt, not the spam
profile-free-onboarding--copy-mask-item-description-2 = That online shop doesn’t need your real email to ship it to you.
profile-free-onboarding--copy-mask-how-forwarding-works = See how forwarding works
profile-free-onboarding--copy-mask-what-emails-to-block = Masks forwarding emails you don’t want? You can turn off forwarding in a single step, preventing you from getting any unwanted emails.
profile-free-onboarding--copy-mask-paste-the-email = Paste the email mask you just copied
profile-free-onboarding--copy-mask-try-out-email-forwarding = Try out email forwarding
profile-free-onboarding--copy-mask-send-email = Send Email
profile-free-onboarding--copy-mask-nevermind = Nevermind
profile-free-onboarding--copy-mask-continue = Continue
profile-free-onboarding--copy-mask-placeholder-relay-email-mask = { -brand-name-relay } email mask
profile-free-onboarding--copy-mask-check-inbox = Now check your email inbox
profile-free-onboarding--copy-mask-email-this-mask = We won’t email this mask again, don’t worry.
profile-free-onboarding--addon-get-extension = Get { -brand-name-relay } extension
profile-free-onboarding--addon-finish = Finish
profile-free-onboarding--addon-headline = Use your masks everywhere
profile-free-onboarding--addon-subheadline = Try using your masks everywhere you need an email
profile-free-onboarding--addon-item-headline-1 = They work anywhere you need an email
profile-free-onboarding--addon-item-description-1 = Anywhere you need to enter an email, you can use a { -brand-name-relay } email mask. You can even generate new masks directly from your { -brand-name-firefox } password manager. 
profile-free-onboarding--addon-item-headline-2 = The { -brand-name-relay } extension makes it easy
profile-free-onboarding--addon-item-description-2 = Whenever you see an email address field, the { -brand-name-firefox-relay } browser extension will autofill any email mask you want to use. No need to remember each mask!
>>>>>>> 064b337e
<|MERGE_RESOLUTION|>--- conflicted
+++ resolved
@@ -40,12 +40,11 @@
 nav-profile-image-alt-v2 = account avatar
 faq-question-acceptable-use-answer-measure-account-v2 = Requiring an account with a verified email address
 
-<<<<<<< HEAD
 profile-promo-email-blocking-label-promotionals-2 = Blocking promo emails
 profile-promo-email-blocking-label-none-2 = Blocking all emails
 profile-promo-email-blocking-label-forwarding-2 = Forwarding all emails
 profile-promo-email-blocking-description-none-3 = All emails sent to this mask will be forwarded to your real address.
-=======
+
 profile-free-onboarding--welcome-headline = Welcome to { -brand-name-relay }
 profile-free-onboarding--welcome-description = Let’s create your first email mask.
 profile-free-onboarding--welcome-item-headline-1 = Use free email masks to protect your real address
@@ -80,5 +79,4 @@
 profile-free-onboarding--addon-item-headline-1 = They work anywhere you need an email
 profile-free-onboarding--addon-item-description-1 = Anywhere you need to enter an email, you can use a { -brand-name-relay } email mask. You can even generate new masks directly from your { -brand-name-firefox } password manager. 
 profile-free-onboarding--addon-item-headline-2 = The { -brand-name-relay } extension makes it easy
-profile-free-onboarding--addon-item-description-2 = Whenever you see an email address field, the { -brand-name-firefox-relay } browser extension will autofill any email mask you want to use. No need to remember each mask!
->>>>>>> 064b337e
+profile-free-onboarding--addon-item-description-2 = Whenever you see an email address field, the { -brand-name-firefox-relay } browser extension will autofill any email mask you want to use. No need to remember each mask!