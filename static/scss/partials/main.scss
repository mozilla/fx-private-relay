--- conflicted
+++ resolved
@@ -1397,17 +1397,14 @@
   display: none !important;
 }
 
-<<<<<<< HEAD
 .show-mobile-link {
   display: none;
 }
 
 .card-enabled .num-forwarded,
 .card-enabled .column-forwarded,
-=======
 .is-enabled .num-forwarded,
 .is-enabled .column-forwarded,
->>>>>>> 465f8efd
 .num-blocked,
 .column-blocked {
   opacity: 1;
