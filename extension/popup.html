--- conflicted
+++ resolved
@@ -46,26 +46,7 @@
       </sign-up-panel>
 
       <main-panel class="signed-in-panel hidden">
-<<<<<<< HEAD
-          <p class="ff-Met aliases-remaining text-center remaining-plural">You have <span class="num-aliases-remaining"></span><span class="ff-Met max-num-aliases"></span> aliases remaining</p>
-          <onboarding-panel>
-            <img class="onboarding-img">
-            <h1 class="onboarding-h1"></h1>
-            <p class="onboarding-p"></p>
-
-            <div class="onboarding-pagination">
-              <button class="panel-nav previous-panel" data-direction="-1" aria-label="Show previous panel"></button>
-              <span class="panel-num ff-Met">
-                <span class="current-panel"></span>/
-                  <span class="total-panels">3</span>
-              </span>
-              <button class="panel-nav next-panel" data-direction="1" aria-label="Go to next panel"></button>
-            </div>
-          </onboarding-panel>
-          <footer>
-          <a class="button new-tab close-popup-after-click footer-button dashboard-link" href="">Manage All Addresses</a>
-=======
-        <p class="fx-relay-font-met aliases-remaining remaining-plural">You have <span class="num-aliases-remaining"></span><span class="fx-relay-font-met max-num-aliases"></span></span> relay addresses remaining</p>
+        <p class="fx-relay-font-met aliases-remaining remaining-plural">You have <span class="num-aliases-remaining"></span><span class="ff-Met max-num-aliases"></span>
         <onboarding-panel>
           <img class="onboarding-img">
           <h1 class="onboarding-h1"></h1>
@@ -81,8 +62,7 @@
           </div>
         </onboarding-panel>
         <footer>
-          <a class="button fx-relay-new-tab close-popup-after-click footer-button dashboard-link" href="">Manage Relay Addresses</a>
->>>>>>> 1efa846b
+          <a class="button fx-relay-new-tab close-popup-after-click footer-button dashboard-link" href="">Manage All Addresses</a>
         </footer>
       </main-panel>
     </panel-content>
