--- conflicted
+++ resolved
@@ -1,8 +1,4 @@
-<<<<<<< HEAD
-FROM python:3.11.8
-=======
 FROM python:3.11.11
->>>>>>> 0e62b48f
 
 ARG CIRCLE_BRANCH
 ARG CIRCLE_SHA1
